/*
 * arch/arm/plat-omap/include/mach/uncompress.h
 *
 * Serial port stubs for kernel decompress status messages
 *
 * Initially based on:
 * linux-2.4.15-rmk1-dsplinux1.6/arch/arm/plat-omap/include/mach1510/uncompress.h
 * Copyright (C) 2000 RidgeRun, Inc.
 * Author: Greg Lonnon <glonnon@ridgerun.com>
 *
 * Rewritten by:
 * Author: <source@mvista.com>
 * 2004 (c) MontaVista Software, Inc.
 *
 * This file is licensed under the terms of the GNU General Public License
 * version 2. This program is licensed "as is" without any warranty of any
 * kind, whether express or implied.
 */

#include <linux/types.h>
#include <linux/serial_reg.h>

#include <asm/memory.h>
#include <asm/mach-types.h>

#include <plat/serial.h>

#define MDR1_MODE_MASK			0x07

volatile u8 *uart_base;
int uart_shift;

/*
 * Store the DEBUG_LL uart number into memory.
 * See also debug-macro.S, and serial.c for related code.
 */
static void set_omap_uart_info(unsigned char port)
{
	/*
	 * Get address of some.bss variable and round it down
	 * a la CONFIG_AUTO_ZRELADDR.
	 */
	u32 ram_start = (u32)&uart_shift & 0xf8000000;
	u32 *uart_info = (u32 *)(ram_start + OMAP_UART_INFO_OFS);
	*uart_info = port;
}

static void putc(int c)
{
	if (!uart_base)
		return;

	/* Check for UART 16x mode */
	if ((uart_base[UART_OMAP_MDR1 << uart_shift] & MDR1_MODE_MASK) != 0)
		return;

	while (!(uart_base[UART_LSR << uart_shift] & UART_LSR_THRE))
		barrier();
	uart_base[UART_TX << uart_shift] = c;
}

static inline void flush(void)
{
}

/*
 * Macros to configure UART1 and debug UART
 */
#define _DEBUG_LL_ENTRY(mach, dbg_uart, dbg_shft, dbg_id)		\
	if (machine_is_##mach()) {					\
		uart_base = (volatile u8 *)(dbg_uart);			\
		uart_shift = (dbg_shft);				\
		port = (dbg_id);					\
		set_omap_uart_info(port);				\
		break;							\
	}

#define DEBUG_LL_OMAP7XX(p, mach)					\
	_DEBUG_LL_ENTRY(mach, OMAP1_UART##p##_BASE, OMAP7XX_PORT_SHIFT,	\
		OMAP1UART##p)

#define DEBUG_LL_OMAP1(p, mach)						\
	_DEBUG_LL_ENTRY(mach, OMAP1_UART##p##_BASE, OMAP_PORT_SHIFT,	\
		OMAP1UART##p)

#define DEBUG_LL_OMAP2(p, mach)						\
	_DEBUG_LL_ENTRY(mach, OMAP2_UART##p##_BASE, OMAP_PORT_SHIFT,	\
		OMAP2UART##p)

#define DEBUG_LL_OMAP3(p, mach)						\
	_DEBUG_LL_ENTRY(mach, OMAP3_UART##p##_BASE, OMAP_PORT_SHIFT,	\
		OMAP3UART##p)

#define DEBUG_LL_OMAP4(p, mach)						\
	_DEBUG_LL_ENTRY(mach, OMAP4_UART##p##_BASE, OMAP_PORT_SHIFT,	\
		OMAP4UART##p)

/* Zoom2/3 shift is different for UART1 and external port */
#define DEBUG_LL_ZOOM(mach)						\
	_DEBUG_LL_ENTRY(mach, ZOOM_UART_BASE, ZOOM_PORT_SHIFT, ZOOM_UART)

#define DEBUG_LL_TI81XX(p, mach)					\
	_DEBUG_LL_ENTRY(mach, TI81XX_UART##p##_BASE, OMAP_PORT_SHIFT,	\
		TI81XXUART##p)

static inline void __arch_decomp_setup(unsigned long arch_id)
{
	int port = 0;

	/*
	 * Initialize the port based on the machine ID from the bootloader.
	 * Note that we're using macros here instead of switch statement
	 * as machine_is functions are optimized out for the boards that
	 * are not selected.
	 */
	do {
		/* omap7xx/8xx based boards using UART1 with shift 0 */
		DEBUG_LL_OMAP7XX(1, herald);
		DEBUG_LL_OMAP7XX(1, omap_perseus2);

		/* omap15xx/16xx based boards using UART1 */
		DEBUG_LL_OMAP1(1, ams_delta);
		DEBUG_LL_OMAP1(1, nokia770);
		DEBUG_LL_OMAP1(1, omap_h2);
		DEBUG_LL_OMAP1(1, omap_h3);
		DEBUG_LL_OMAP1(1, omap_innovator);
		DEBUG_LL_OMAP1(1, omap_osk);
		DEBUG_LL_OMAP1(1, omap_palmte);
		DEBUG_LL_OMAP1(1, omap_palmz71);

		/* omap15xx/16xx based boards using UART2 */
		DEBUG_LL_OMAP1(2, omap_palmtt);

		/* omap15xx/16xx based boards using UART3 */
		DEBUG_LL_OMAP1(3, sx1);

		/* omap2 based boards using UART1 */
		DEBUG_LL_OMAP2(1, omap_2430sdp);
		DEBUG_LL_OMAP2(1, omap_apollon);
		DEBUG_LL_OMAP2(1, omap_h4);

		/* omap2 based boards using UART3 */
		DEBUG_LL_OMAP2(3, nokia_n800);
		DEBUG_LL_OMAP2(3, nokia_n810);
		DEBUG_LL_OMAP2(3, nokia_n810_wimax);

		/* omap3 based boards using UART1 */
		DEBUG_LL_OMAP2(1, omap3evm);
		DEBUG_LL_OMAP3(1, omap_3430sdp);
		DEBUG_LL_OMAP3(1, omap_3630sdp);
		DEBUG_LL_OMAP3(1, omap3530_lv_som);
		DEBUG_LL_OMAP3(1, omap3_torpedo);

		/* omap3 based boards using UART3 */
		DEBUG_LL_OMAP3(3, cm_t35);
		DEBUG_LL_OMAP3(3, cm_t3517);
		DEBUG_LL_OMAP3(3, cm_t3730);
		DEBUG_LL_OMAP3(3, craneboard);
		DEBUG_LL_OMAP3(3, devkit8000);
		DEBUG_LL_OMAP3(3, igep0020);
		DEBUG_LL_OMAP3(3, igep0030);
		DEBUG_LL_OMAP3(3, nokia_rm680);
		DEBUG_LL_OMAP3(3, nokia_rx51);
		DEBUG_LL_OMAP3(3, omap3517evm);
		DEBUG_LL_OMAP3(3, omap3_beagle);
		DEBUG_LL_OMAP3(3, omap3_pandora);
		DEBUG_LL_OMAP3(3, omap_ldp);
		DEBUG_LL_OMAP3(3, overo);
		DEBUG_LL_OMAP3(3, touchbook);

		/* omap4 based boards using UART3 */
		DEBUG_LL_OMAP4(3, omap_4430sdp);
		DEBUG_LL_OMAP4(3, omap4_panda);

		/* zoom2/3 external uart */
		DEBUG_LL_ZOOM(omap_zoom2);
		DEBUG_LL_ZOOM(omap_zoom3);

		/* TI8168 base boards using UART3 */
		DEBUG_LL_TI81XX(3, ti8168evm);
<<<<<<< HEAD
=======

		/* TI8148 base boards using UART1 */
		DEBUG_LL_TI81XX(1, ti8148evm);
>>>>>>> 421b759b

	} while (0);
}

#define arch_decomp_setup()	__arch_decomp_setup(arch_id)

/*
 * nothing to do
 */
#define arch_decomp_wdog()<|MERGE_RESOLUTION|>--- conflicted
+++ resolved
@@ -178,12 +178,9 @@
 
 		/* TI8168 base boards using UART3 */
 		DEBUG_LL_TI81XX(3, ti8168evm);
-<<<<<<< HEAD
-=======
 
 		/* TI8148 base boards using UART1 */
 		DEBUG_LL_TI81XX(1, ti8148evm);
->>>>>>> 421b759b
 
 	} while (0);
 }
