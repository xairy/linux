// SPDX-License-Identifier: GPL-2.0-only
/*
 * FP/SIMD context switching and fault handling
 *
 * Copyright (C) 2012 ARM Ltd.
 * Author: Catalin Marinas <catalin.marinas@arm.com>
 */

#include <linux/bitmap.h>
#include <linux/bitops.h>
#include <linux/bottom_half.h>
#include <linux/bug.h>
#include <linux/cache.h>
#include <linux/compat.h>
#include <linux/compiler.h>
#include <linux/cpu.h>
#include <linux/cpu_pm.h>
#include <linux/ctype.h>
#include <linux/kernel.h>
#include <linux/linkage.h>
#include <linux/irqflags.h>
#include <linux/init.h>
#include <linux/percpu.h>
#include <linux/prctl.h>
#include <linux/preempt.h>
#include <linux/ptrace.h>
#include <linux/sched/signal.h>
#include <linux/sched/task_stack.h>
#include <linux/signal.h>
#include <linux/slab.h>
#include <linux/stddef.h>
#include <linux/sysctl.h>
#include <linux/swab.h>

#include <asm/esr.h>
#include <asm/exception.h>
#include <asm/fpsimd.h>
#include <asm/cpufeature.h>
#include <asm/cputype.h>
#include <asm/neon.h>
#include <asm/processor.h>
#include <asm/simd.h>
#include <asm/sigcontext.h>
#include <asm/sysreg.h>
#include <asm/traps.h>
#include <asm/virt.h>

#define FPEXC_IOF	(1 << 0)
#define FPEXC_DZF	(1 << 1)
#define FPEXC_OFF	(1 << 2)
#define FPEXC_UFF	(1 << 3)
#define FPEXC_IXF	(1 << 4)
#define FPEXC_IDF	(1 << 7)

/*
 * (Note: in this discussion, statements about FPSIMD apply equally to SVE.)
 *
 * In order to reduce the number of times the FPSIMD state is needlessly saved
 * and restored, we need to keep track of two things:
 * (a) for each task, we need to remember which CPU was the last one to have
 *     the task's FPSIMD state loaded into its FPSIMD registers;
 * (b) for each CPU, we need to remember which task's userland FPSIMD state has
 *     been loaded into its FPSIMD registers most recently, or whether it has
 *     been used to perform kernel mode NEON in the meantime.
 *
 * For (a), we add a fpsimd_cpu field to thread_struct, which gets updated to
 * the id of the current CPU every time the state is loaded onto a CPU. For (b),
 * we add the per-cpu variable 'fpsimd_last_state' (below), which contains the
 * address of the userland FPSIMD state of the task that was loaded onto the CPU
 * the most recently, or NULL if kernel mode NEON has been performed after that.
 *
 * With this in place, we no longer have to restore the next FPSIMD state right
 * when switching between tasks. Instead, we can defer this check to userland
 * resume, at which time we verify whether the CPU's fpsimd_last_state and the
 * task's fpsimd_cpu are still mutually in sync. If this is the case, we
 * can omit the FPSIMD restore.
 *
 * As an optimization, we use the thread_info flag TIF_FOREIGN_FPSTATE to
 * indicate whether or not the userland FPSIMD state of the current task is
 * present in the registers. The flag is set unless the FPSIMD registers of this
 * CPU currently contain the most recent userland FPSIMD state of the current
 * task. If the task is behaving as a VMM, then this is will be managed by
 * KVM which will clear it to indicate that the vcpu FPSIMD state is currently
 * loaded on the CPU, allowing the state to be saved if a FPSIMD-aware
 * softirq kicks in. Upon vcpu_put(), KVM will save the vcpu FP state and
 * flag the register state as invalid.
 *
 * In order to allow softirq handlers to use FPSIMD, kernel_neon_begin() may
 * save the task's FPSIMD context back to task_struct from softirq context.
 * To prevent this from racing with the manipulation of the task's FPSIMD state
 * from task context and thereby corrupting the state, it is necessary to
 * protect any manipulation of a task's fpsimd_state or TIF_FOREIGN_FPSTATE
 * flag with {, __}get_cpu_fpsimd_context(). This will still allow softirqs to
 * run but prevent them to use FPSIMD.
 *
 * For a certain task, the sequence may look something like this:
 * - the task gets scheduled in; if both the task's fpsimd_cpu field
 *   contains the id of the current CPU, and the CPU's fpsimd_last_state per-cpu
 *   variable points to the task's fpsimd_state, the TIF_FOREIGN_FPSTATE flag is
 *   cleared, otherwise it is set;
 *
 * - the task returns to userland; if TIF_FOREIGN_FPSTATE is set, the task's
 *   userland FPSIMD state is copied from memory to the registers, the task's
 *   fpsimd_cpu field is set to the id of the current CPU, the current
 *   CPU's fpsimd_last_state pointer is set to this task's fpsimd_state and the
 *   TIF_FOREIGN_FPSTATE flag is cleared;
 *
 * - the task executes an ordinary syscall; upon return to userland, the
 *   TIF_FOREIGN_FPSTATE flag will still be cleared, so no FPSIMD state is
 *   restored;
 *
 * - the task executes a syscall which executes some NEON instructions; this is
 *   preceded by a call to kernel_neon_begin(), which copies the task's FPSIMD
 *   register contents to memory, clears the fpsimd_last_state per-cpu variable
 *   and sets the TIF_FOREIGN_FPSTATE flag;
 *
 * - the task gets preempted after kernel_neon_end() is called; as we have not
 *   returned from the 2nd syscall yet, TIF_FOREIGN_FPSTATE is still set so
 *   whatever is in the FPSIMD registers is not saved to memory, but discarded.
 */
struct fpsimd_last_state_struct {
	struct user_fpsimd_state *st;
	void *sve_state;
	unsigned int sve_vl;
};

static DEFINE_PER_CPU(struct fpsimd_last_state_struct, fpsimd_last_state);

__ro_after_init struct vl_info vl_info[ARM64_VEC_MAX] = {
#ifdef CONFIG_ARM64_SVE
	[ARM64_VEC_SVE] = {
		.type			= ARM64_VEC_SVE,
		.name			= "SVE",
		.min_vl			= SVE_VL_MIN,
		.max_vl			= SVE_VL_MIN,
		.max_virtualisable_vl	= SVE_VL_MIN,
	},
#endif
};

static unsigned int vec_vl_inherit_flag(enum vec_type type)
{
	switch (type) {
	case ARM64_VEC_SVE:
		return TIF_SVE_VL_INHERIT;
	default:
		WARN_ON_ONCE(1);
		return 0;
	}
}

struct vl_config {
	int __default_vl;		/* Default VL for tasks */
};

static struct vl_config vl_config[ARM64_VEC_MAX];

static inline int get_default_vl(enum vec_type type)
{
	return READ_ONCE(vl_config[type].__default_vl);
}

#ifdef CONFIG_ARM64_SVE

static inline int get_sve_default_vl(void)
{
	return get_default_vl(ARM64_VEC_SVE);
}

static inline void set_default_vl(enum vec_type type, int val)
{
	WRITE_ONCE(vl_config[type].__default_vl, val);
}

static inline void set_sve_default_vl(int val)
{
	set_default_vl(ARM64_VEC_SVE, val);
}

static void __percpu *efi_sve_state;

#else /* ! CONFIG_ARM64_SVE */

/* Dummy declaration for code that will be optimised out: */
extern void __percpu *efi_sve_state;

#endif /* ! CONFIG_ARM64_SVE */

DEFINE_PER_CPU(bool, fpsimd_context_busy);
EXPORT_PER_CPU_SYMBOL(fpsimd_context_busy);

static void fpsimd_bind_task_to_cpu(void);

static void __get_cpu_fpsimd_context(void)
{
	bool busy = __this_cpu_xchg(fpsimd_context_busy, true);

	WARN_ON(busy);
}

/*
 * Claim ownership of the CPU FPSIMD context for use by the calling context.
 *
 * The caller may freely manipulate the FPSIMD context metadata until
 * put_cpu_fpsimd_context() is called.
 *
 * The double-underscore version must only be called if you know the task
 * can't be preempted.
 */
static void get_cpu_fpsimd_context(void)
{
	local_bh_disable();
	__get_cpu_fpsimd_context();
}

static void __put_cpu_fpsimd_context(void)
{
	bool busy = __this_cpu_xchg(fpsimd_context_busy, false);

	WARN_ON(!busy); /* No matching get_cpu_fpsimd_context()? */
}

/*
 * Release the CPU FPSIMD context.
 *
 * Must be called from a context in which get_cpu_fpsimd_context() was
 * previously called, with no call to put_cpu_fpsimd_context() in the
 * meantime.
 */
static void put_cpu_fpsimd_context(void)
{
	__put_cpu_fpsimd_context();
	local_bh_enable();
}

static bool have_cpu_fpsimd_context(void)
{
	return !preemptible() && __this_cpu_read(fpsimd_context_busy);
}

/*
 * Call __sve_free() directly only if you know task can't be scheduled
 * or preempted.
 */
static void __sve_free(struct task_struct *task)
{
	kfree(task->thread.sve_state);
	task->thread.sve_state = NULL;
}

static void sve_free(struct task_struct *task)
{
	WARN_ON(test_tsk_thread_flag(task, TIF_SVE));

	__sve_free(task);
}

unsigned int task_get_vl(const struct task_struct *task, enum vec_type type)
{
	return task->thread.vl[type];
}

void task_set_vl(struct task_struct *task, enum vec_type type,
		 unsigned long vl)
{
	task->thread.vl[type] = vl;
}

unsigned int task_get_vl_onexec(const struct task_struct *task,
				enum vec_type type)
{
	return task->thread.vl_onexec[type];
}

void task_set_vl_onexec(struct task_struct *task, enum vec_type type,
			unsigned long vl)
{
	task->thread.vl_onexec[type] = vl;
}

/*
 * TIF_SVE controls whether a task can use SVE without trapping while
 * in userspace, and also the way a task's FPSIMD/SVE state is stored
 * in thread_struct.
 *
 * The kernel uses this flag to track whether a user task is actively
 * using SVE, and therefore whether full SVE register state needs to
 * be tracked.  If not, the cheaper FPSIMD context handling code can
 * be used instead of the more costly SVE equivalents.
 *
 *  * TIF_SVE set:
 *
 *    The task can execute SVE instructions while in userspace without
 *    trapping to the kernel.
 *
 *    When stored, Z0-Z31 (incorporating Vn in bits[127:0] or the
 *    corresponding Zn), P0-P15 and FFR are encoded in in
 *    task->thread.sve_state, formatted appropriately for vector
 *    length task->thread.sve_vl.
 *
 *    task->thread.sve_state must point to a valid buffer at least
 *    sve_state_size(task) bytes in size.
 *
 *    During any syscall, the kernel may optionally clear TIF_SVE and
 *    discard the vector state except for the FPSIMD subset.
 *
 *  * TIF_SVE clear:
 *
 *    An attempt by the user task to execute an SVE instruction causes
 *    do_sve_acc() to be called, which does some preparation and then
 *    sets TIF_SVE.
 *
 *    When stored, FPSIMD registers V0-V31 are encoded in
 *    task->thread.uw.fpsimd_state; bits [max : 128] for each of Z0-Z31 are
 *    logically zero but not stored anywhere; P0-P15 and FFR are not
 *    stored and have unspecified values from userspace's point of
 *    view.  For hygiene purposes, the kernel zeroes them on next use,
 *    but userspace is discouraged from relying on this.
 *
 *    task->thread.sve_state does not need to be non-NULL, valid or any
 *    particular size: it must not be dereferenced.
 *
 *  * FPSR and FPCR are always stored in task->thread.uw.fpsimd_state
 *    irrespective of whether TIF_SVE is clear or set, since these are
 *    not vector length dependent.
 */

/*
 * Update current's FPSIMD/SVE registers from thread_struct.
 *
 * This function should be called only when the FPSIMD/SVE state in
 * thread_struct is known to be up to date, when preparing to enter
 * userspace.
 */
static void task_fpsimd_load(void)
{
	WARN_ON(!system_supports_fpsimd());
	WARN_ON(!have_cpu_fpsimd_context());

	if (IS_ENABLED(CONFIG_ARM64_SVE) && test_thread_flag(TIF_SVE)) {
		sve_set_vq(sve_vq_from_vl(task_get_sve_vl(current)) - 1);
		sve_load_state(sve_pffr(&current->thread),
			       &current->thread.uw.fpsimd_state.fpsr, true);
	} else {
		fpsimd_load_state(&current->thread.uw.fpsimd_state);
	}
}

/*
 * Ensure FPSIMD/SVE storage in memory for the loaded context is up to
 * date with respect to the CPU registers.
 */
static void fpsimd_save(void)
{
	struct fpsimd_last_state_struct const *last =
		this_cpu_ptr(&fpsimd_last_state);
	/* set by fpsimd_bind_task_to_cpu() or fpsimd_bind_state_to_cpu() */

	WARN_ON(!system_supports_fpsimd());
	WARN_ON(!have_cpu_fpsimd_context());

	if (test_thread_flag(TIF_FOREIGN_FPSTATE))
		return;

	if (IS_ENABLED(CONFIG_ARM64_SVE) &&
	    test_thread_flag(TIF_SVE)) {
		if (WARN_ON(sve_get_vl() != last->sve_vl)) {
			/*
			 * Can't save the user regs, so current would
			 * re-enter user with corrupt state.
			 * There's no way to recover, so kill it:
			 */
			force_signal_inject(SIGKILL, SI_KERNEL, 0, 0);
			return;
		}

		sve_save_state((char *)last->sve_state +
					sve_ffr_offset(last->sve_vl),
			       &last->st->fpsr, true);
	} else {
		fpsimd_save_state(last->st);
	}
}

/*
 * All vector length selection from userspace comes through here.
 * We're on a slow path, so some sanity-checks are included.
 * If things go wrong there's a bug somewhere, but try to fall back to a
 * safe choice.
 */
static unsigned int find_supported_vector_length(enum vec_type type,
						 unsigned int vl)
{
	struct vl_info *info = &vl_info[type];
	int bit;
	int max_vl = info->max_vl;

	if (WARN_ON(!sve_vl_valid(vl)))
		vl = info->min_vl;

	if (WARN_ON(!sve_vl_valid(max_vl)))
		max_vl = info->min_vl;

	if (vl > max_vl)
		vl = max_vl;

	bit = find_next_bit(info->vq_map, SVE_VQ_MAX,
			    __vq_to_bit(sve_vq_from_vl(vl)));
	return sve_vl_from_vq(__bit_to_vq(bit));
}

#if defined(CONFIG_ARM64_SVE) && defined(CONFIG_SYSCTL)

static int vec_proc_do_default_vl(struct ctl_table *table, int write,
				  void *buffer, size_t *lenp, loff_t *ppos)
{
<<<<<<< HEAD
	struct vl_info *info = &vl_info[ARM64_VEC_SVE];
=======
	struct vl_info *info = table->extra1;
	enum vec_type type = info->type;
>>>>>>> 754e0b0e
	int ret;
	int vl = get_default_vl(type);
	struct ctl_table tmp_table = {
		.data = &vl,
		.maxlen = sizeof(vl),
	};

	ret = proc_dointvec(&tmp_table, write, buffer, lenp, ppos);
	if (ret || !write)
		return ret;

	/* Writing -1 has the special meaning "set to max": */
	if (vl == -1)
		vl = info->max_vl;

	if (!sve_vl_valid(vl))
		return -EINVAL;

<<<<<<< HEAD
	set_sve_default_vl(find_supported_vector_length(ARM64_VEC_SVE, vl));
=======
	set_default_vl(type, find_supported_vector_length(type, vl));
>>>>>>> 754e0b0e
	return 0;
}

static struct ctl_table sve_default_vl_table[] = {
	{
		.procname	= "sve_default_vector_length",
		.mode		= 0644,
		.proc_handler	= vec_proc_do_default_vl,
		.extra1		= &vl_info[ARM64_VEC_SVE],
	},
	{ }
};

static int __init sve_sysctl_init(void)
{
	if (system_supports_sve())
		if (!register_sysctl("abi", sve_default_vl_table))
			return -EINVAL;

	return 0;
}

#else /* ! (CONFIG_ARM64_SVE && CONFIG_SYSCTL) */
static int __init sve_sysctl_init(void) { return 0; }
#endif /* ! (CONFIG_ARM64_SVE && CONFIG_SYSCTL) */

#define ZREG(sve_state, vq, n) ((char *)(sve_state) +		\
	(SVE_SIG_ZREG_OFFSET(vq, n) - SVE_SIG_REGS_OFFSET))

#ifdef CONFIG_CPU_BIG_ENDIAN
static __uint128_t arm64_cpu_to_le128(__uint128_t x)
{
	u64 a = swab64(x);
	u64 b = swab64(x >> 64);

	return ((__uint128_t)a << 64) | b;
}
#else
static __uint128_t arm64_cpu_to_le128(__uint128_t x)
{
	return x;
}
#endif

#define arm64_le128_to_cpu(x) arm64_cpu_to_le128(x)

static void __fpsimd_to_sve(void *sst, struct user_fpsimd_state const *fst,
			    unsigned int vq)
{
	unsigned int i;
	__uint128_t *p;

	for (i = 0; i < SVE_NUM_ZREGS; ++i) {
		p = (__uint128_t *)ZREG(sst, vq, i);
		*p = arm64_cpu_to_le128(fst->vregs[i]);
	}
}

/*
 * Transfer the FPSIMD state in task->thread.uw.fpsimd_state to
 * task->thread.sve_state.
 *
 * Task can be a non-runnable task, or current.  In the latter case,
 * the caller must have ownership of the cpu FPSIMD context before calling
 * this function.
 * task->thread.sve_state must point to at least sve_state_size(task)
 * bytes of allocated kernel memory.
 * task->thread.uw.fpsimd_state must be up to date before calling this
 * function.
 */
static void fpsimd_to_sve(struct task_struct *task)
{
	unsigned int vq;
	void *sst = task->thread.sve_state;
	struct user_fpsimd_state const *fst = &task->thread.uw.fpsimd_state;

	if (!system_supports_sve())
		return;

	vq = sve_vq_from_vl(task_get_sve_vl(task));
	__fpsimd_to_sve(sst, fst, vq);
}

/*
 * Transfer the SVE state in task->thread.sve_state to
 * task->thread.uw.fpsimd_state.
 *
 * Task can be a non-runnable task, or current.  In the latter case,
 * the caller must have ownership of the cpu FPSIMD context before calling
 * this function.
 * task->thread.sve_state must point to at least sve_state_size(task)
 * bytes of allocated kernel memory.
 * task->thread.sve_state must be up to date before calling this function.
 */
static void sve_to_fpsimd(struct task_struct *task)
{
	unsigned int vq;
	void const *sst = task->thread.sve_state;
	struct user_fpsimd_state *fst = &task->thread.uw.fpsimd_state;
	unsigned int i;
	__uint128_t const *p;

	if (!system_supports_sve())
		return;

	vq = sve_vq_from_vl(task_get_sve_vl(task));
	for (i = 0; i < SVE_NUM_ZREGS; ++i) {
		p = (__uint128_t const *)ZREG(sst, vq, i);
		fst->vregs[i] = arm64_le128_to_cpu(*p);
	}
}

#ifdef CONFIG_ARM64_SVE

/*
 * Return how many bytes of memory are required to store the full SVE
 * state for task, given task's currently configured vector length.
 */
static size_t sve_state_size(struct task_struct const *task)
{
	return SVE_SIG_REGS_SIZE(sve_vq_from_vl(task_get_sve_vl(task)));
}

/*
 * Ensure that task->thread.sve_state is allocated and sufficiently large.
 *
 * This function should be used only in preparation for replacing
 * task->thread.sve_state with new data.  The memory is always zeroed
 * here to prevent stale data from showing through: this is done in
 * the interest of testability and predictability: except in the
 * do_sve_acc() case, there is no ABI requirement to hide stale data
 * written previously be task.
 */
void sve_alloc(struct task_struct *task)
{
	if (task->thread.sve_state) {
		memset(task->thread.sve_state, 0, sve_state_size(task));
		return;
	}

	/* This is a small allocation (maximum ~8KB) and Should Not Fail. */
	task->thread.sve_state =
		kzalloc(sve_state_size(task), GFP_KERNEL);
}


/*
 * Ensure that task->thread.sve_state is up to date with respect to
 * the user task, irrespective of when SVE is in use or not.
 *
 * This should only be called by ptrace.  task must be non-runnable.
 * task->thread.sve_state must point to at least sve_state_size(task)
 * bytes of allocated kernel memory.
 */
void fpsimd_sync_to_sve(struct task_struct *task)
{
	if (!test_tsk_thread_flag(task, TIF_SVE))
		fpsimd_to_sve(task);
}

/*
 * Ensure that task->thread.uw.fpsimd_state is up to date with respect to
 * the user task, irrespective of whether SVE is in use or not.
 *
 * This should only be called by ptrace.  task must be non-runnable.
 * task->thread.sve_state must point to at least sve_state_size(task)
 * bytes of allocated kernel memory.
 */
void sve_sync_to_fpsimd(struct task_struct *task)
{
	if (test_tsk_thread_flag(task, TIF_SVE))
		sve_to_fpsimd(task);
}

/*
 * Ensure that task->thread.sve_state is up to date with respect to
 * the task->thread.uw.fpsimd_state.
 *
 * This should only be called by ptrace to merge new FPSIMD register
 * values into a task for which SVE is currently active.
 * task must be non-runnable.
 * task->thread.sve_state must point to at least sve_state_size(task)
 * bytes of allocated kernel memory.
 * task->thread.uw.fpsimd_state must already have been initialised with
 * the new FPSIMD register values to be merged in.
 */
void sve_sync_from_fpsimd_zeropad(struct task_struct *task)
{
	unsigned int vq;
	void *sst = task->thread.sve_state;
	struct user_fpsimd_state const *fst = &task->thread.uw.fpsimd_state;

	if (!test_tsk_thread_flag(task, TIF_SVE))
		return;

	vq = sve_vq_from_vl(task_get_sve_vl(task));

	memset(sst, 0, SVE_SIG_REGS_SIZE(vq));
	__fpsimd_to_sve(sst, fst, vq);
}

int vec_set_vector_length(struct task_struct *task, enum vec_type type,
			  unsigned long vl, unsigned long flags)
{
	if (flags & ~(unsigned long)(PR_SVE_VL_INHERIT |
				     PR_SVE_SET_VL_ONEXEC))
		return -EINVAL;

	if (!sve_vl_valid(vl))
		return -EINVAL;

	/*
	 * Clamp to the maximum vector length that VL-agnostic code
	 * can work with.  A flag may be assigned in the future to
	 * allow setting of larger vector lengths without confusing
	 * older software.
	 */
	if (vl > VL_ARCH_MAX)
		vl = VL_ARCH_MAX;

<<<<<<< HEAD
	vl = find_supported_vector_length(ARM64_VEC_SVE, vl);

	if (flags & (PR_SVE_VL_INHERIT |
		     PR_SVE_SET_VL_ONEXEC))
		task_set_sve_vl_onexec(task, vl);
	else
		/* Reset VL to system default on next exec: */
		task_set_sve_vl_onexec(task, 0);
=======
	vl = find_supported_vector_length(type, vl);

	if (flags & (PR_SVE_VL_INHERIT |
		     PR_SVE_SET_VL_ONEXEC))
		task_set_vl_onexec(task, type, vl);
	else
		/* Reset VL to system default on next exec: */
		task_set_vl_onexec(task, type, 0);
>>>>>>> 754e0b0e

	/* Only actually set the VL if not deferred: */
	if (flags & PR_SVE_SET_VL_ONEXEC)
		goto out;

<<<<<<< HEAD
	if (vl == task_get_sve_vl(task))
=======
	if (vl == task_get_vl(task, type))
>>>>>>> 754e0b0e
		goto out;

	/*
	 * To ensure the FPSIMD bits of the SVE vector registers are preserved,
	 * write any live register state back to task_struct, and convert to a
	 * regular FPSIMD thread.  Since the vector length can only be changed
	 * with a syscall we can't be in streaming mode while reconfiguring.
	 */
	if (task == current) {
		get_cpu_fpsimd_context();

		fpsimd_save();
	}

	fpsimd_flush_task_state(task);
	if (test_and_clear_tsk_thread_flag(task, TIF_SVE))
		sve_to_fpsimd(task);

	if (task == current)
		put_cpu_fpsimd_context();

	/*
	 * Force reallocation of task SVE state to the correct size
	 * on next use:
	 */
	sve_free(task);

<<<<<<< HEAD
	task_set_sve_vl(task, vl);
=======
	task_set_vl(task, type, vl);
>>>>>>> 754e0b0e

out:
	update_tsk_thread_flag(task, vec_vl_inherit_flag(type),
			       flags & PR_SVE_VL_INHERIT);

	return 0;
}

/*
 * Encode the current vector length and flags for return.
 * This is only required for prctl(): ptrace has separate fields.
 * SVE and SME use the same bits for _ONEXEC and _INHERIT.
 *
 * flags are as for vec_set_vector_length().
 */
static int vec_prctl_status(enum vec_type type, unsigned long flags)
{
	int ret;

	if (flags & PR_SVE_SET_VL_ONEXEC)
<<<<<<< HEAD
		ret = task_get_sve_vl_onexec(current);
	else
		ret = task_get_sve_vl(current);
=======
		ret = task_get_vl_onexec(current, type);
	else
		ret = task_get_vl(current, type);
>>>>>>> 754e0b0e

	if (test_thread_flag(vec_vl_inherit_flag(type)))
		ret |= PR_SVE_VL_INHERIT;

	return ret;
}

/* PR_SVE_SET_VL */
int sve_set_current_vl(unsigned long arg)
{
	unsigned long vl, flags;
	int ret;

	vl = arg & PR_SVE_VL_LEN_MASK;
	flags = arg & ~vl;

	if (!system_supports_sve() || is_compat_task())
		return -EINVAL;

	ret = vec_set_vector_length(current, ARM64_VEC_SVE, vl, flags);
	if (ret)
		return ret;

	return vec_prctl_status(ARM64_VEC_SVE, flags);
}

/* PR_SVE_GET_VL */
int sve_get_current_vl(void)
{
	if (!system_supports_sve() || is_compat_task())
		return -EINVAL;

	return vec_prctl_status(ARM64_VEC_SVE, 0);
}

static void vec_probe_vqs(struct vl_info *info,
			  DECLARE_BITMAP(map, SVE_VQ_MAX))
{
	unsigned int vq, vl;

	bitmap_zero(map, SVE_VQ_MAX);

	for (vq = SVE_VQ_MAX; vq >= SVE_VQ_MIN; --vq) {
		write_vl(info->type, vq - 1); /* self-syncing */
		vl = sve_get_vl();
		vq = sve_vq_from_vl(vl); /* skip intervening lengths */
		set_bit(__vq_to_bit(vq), map);
	}
}

/*
 * Initialise the set of known supported VQs for the boot CPU.
 * This is called during kernel boot, before secondary CPUs are brought up.
 */
void __init vec_init_vq_map(enum vec_type type)
{
	struct vl_info *info = &vl_info[type];
	vec_probe_vqs(info, info->vq_map);
	bitmap_copy(info->vq_partial_map, info->vq_map, SVE_VQ_MAX);
}

/*
 * If we haven't committed to the set of supported VQs yet, filter out
 * those not supported by the current CPU.
 * This function is called during the bring-up of early secondary CPUs only.
 */
void vec_update_vq_map(enum vec_type type)
{
	struct vl_info *info = &vl_info[type];
	DECLARE_BITMAP(tmp_map, SVE_VQ_MAX);

	vec_probe_vqs(info, tmp_map);
	bitmap_and(info->vq_map, info->vq_map, tmp_map, SVE_VQ_MAX);
	bitmap_or(info->vq_partial_map, info->vq_partial_map, tmp_map,
		  SVE_VQ_MAX);
}

/*
 * Check whether the current CPU supports all VQs in the committed set.
 * This function is called during the bring-up of late secondary CPUs only.
 */
int vec_verify_vq_map(enum vec_type type)
{
	struct vl_info *info = &vl_info[type];
	DECLARE_BITMAP(tmp_map, SVE_VQ_MAX);
	unsigned long b;

	vec_probe_vqs(info, tmp_map);

	bitmap_complement(tmp_map, tmp_map, SVE_VQ_MAX);
	if (bitmap_intersects(tmp_map, info->vq_map, SVE_VQ_MAX)) {
		pr_warn("%s: cpu%d: Required vector length(s) missing\n",
			info->name, smp_processor_id());
		return -EINVAL;
	}

	if (!IS_ENABLED(CONFIG_KVM) || !is_hyp_mode_available())
		return 0;

	/*
	 * For KVM, it is necessary to ensure that this CPU doesn't
	 * support any vector length that guests may have probed as
	 * unsupported.
	 */

	/* Recover the set of supported VQs: */
	bitmap_complement(tmp_map, tmp_map, SVE_VQ_MAX);
	/* Find VQs supported that are not globally supported: */
	bitmap_andnot(tmp_map, tmp_map, info->vq_map, SVE_VQ_MAX);

	/* Find the lowest such VQ, if any: */
	b = find_last_bit(tmp_map, SVE_VQ_MAX);
	if (b >= SVE_VQ_MAX)
		return 0; /* no mismatches */

	/*
	 * Mismatches above sve_max_virtualisable_vl are fine, since
	 * no guest is allowed to configure ZCR_EL2.LEN to exceed this:
	 */
	if (sve_vl_from_vq(__bit_to_vq(b)) <= info->max_virtualisable_vl) {
		pr_warn("%s: cpu%d: Unsupported vector length(s) present\n",
			info->name, smp_processor_id());
		return -EINVAL;
	}

	return 0;
}

static void __init sve_efi_setup(void)
{
	struct vl_info *info = &vl_info[ARM64_VEC_SVE];

	if (!IS_ENABLED(CONFIG_EFI))
		return;

	/*
	 * alloc_percpu() warns and prints a backtrace if this goes wrong.
	 * This is evidence of a crippled system and we are returning void,
	 * so no attempt is made to handle this situation here.
	 */
	if (!sve_vl_valid(info->max_vl))
		goto fail;

	efi_sve_state = __alloc_percpu(
		SVE_SIG_REGS_SIZE(sve_vq_from_vl(info->max_vl)), SVE_VQ_BYTES);
	if (!efi_sve_state)
		goto fail;

	return;

fail:
	panic("Cannot allocate percpu memory for EFI SVE save/restore");
}

/*
 * Enable SVE for EL1.
 * Intended for use by the cpufeatures code during CPU boot.
 */
void sve_kernel_enable(const struct arm64_cpu_capabilities *__always_unused p)
{
	write_sysreg(read_sysreg(CPACR_EL1) | CPACR_EL1_ZEN_EL1EN, CPACR_EL1);
	isb();
}

/*
 * Read the pseudo-ZCR used by cpufeatures to identify the supported SVE
 * vector length.
 *
 * Use only if SVE is present.
 * This function clobbers the SVE vector length.
 */
u64 read_zcr_features(void)
{
	u64 zcr;
	unsigned int vq_max;

	/*
	 * Set the maximum possible VL, and write zeroes to all other
	 * bits to see if they stick.
	 */
	sve_kernel_enable(NULL);
	write_sysreg_s(ZCR_ELx_LEN_MASK, SYS_ZCR_EL1);

	zcr = read_sysreg_s(SYS_ZCR_EL1);
	zcr &= ~(u64)ZCR_ELx_LEN_MASK; /* find sticky 1s outside LEN field */
	vq_max = sve_vq_from_vl(sve_get_vl());
	zcr |= vq_max - 1; /* set LEN field to maximum effective value */

	return zcr;
}

void __init sve_setup(void)
{
	struct vl_info *info = &vl_info[ARM64_VEC_SVE];
	u64 zcr;
	DECLARE_BITMAP(tmp_map, SVE_VQ_MAX);
	unsigned long b;

	if (!system_supports_sve())
		return;

	/*
	 * The SVE architecture mandates support for 128-bit vectors,
	 * so sve_vq_map must have at least SVE_VQ_MIN set.
	 * If something went wrong, at least try to patch it up:
	 */
	if (WARN_ON(!test_bit(__vq_to_bit(SVE_VQ_MIN), info->vq_map)))
		set_bit(__vq_to_bit(SVE_VQ_MIN), info->vq_map);

	zcr = read_sanitised_ftr_reg(SYS_ZCR_EL1);
	info->max_vl = sve_vl_from_vq((zcr & ZCR_ELx_LEN_MASK) + 1);

	/*
	 * Sanity-check that the max VL we determined through CPU features
	 * corresponds properly to sve_vq_map.  If not, do our best:
	 */
	if (WARN_ON(info->max_vl != find_supported_vector_length(ARM64_VEC_SVE,
								 info->max_vl)))
		info->max_vl = find_supported_vector_length(ARM64_VEC_SVE,
							    info->max_vl);

	/*
	 * For the default VL, pick the maximum supported value <= 64.
	 * VL == 64 is guaranteed not to grow the signal frame.
	 */
	set_sve_default_vl(find_supported_vector_length(ARM64_VEC_SVE, 64));

	bitmap_andnot(tmp_map, info->vq_partial_map, info->vq_map,
		      SVE_VQ_MAX);

	b = find_last_bit(tmp_map, SVE_VQ_MAX);
	if (b >= SVE_VQ_MAX)
		/* No non-virtualisable VLs found */
		info->max_virtualisable_vl = SVE_VQ_MAX;
	else if (WARN_ON(b == SVE_VQ_MAX - 1))
		/* No virtualisable VLs?  This is architecturally forbidden. */
		info->max_virtualisable_vl = SVE_VQ_MIN;
	else /* b + 1 < SVE_VQ_MAX */
		info->max_virtualisable_vl = sve_vl_from_vq(__bit_to_vq(b + 1));

	if (info->max_virtualisable_vl > info->max_vl)
		info->max_virtualisable_vl = info->max_vl;

	pr_info("%s: maximum available vector length %u bytes per vector\n",
		info->name, info->max_vl);
	pr_info("%s: default vector length %u bytes per vector\n",
		info->name, get_sve_default_vl());

	/* KVM decides whether to support mismatched systems. Just warn here: */
	if (sve_max_virtualisable_vl() < sve_max_vl())
		pr_warn("%s: unvirtualisable vector lengths present\n",
			info->name);

	sve_efi_setup();
}

/*
 * Called from the put_task_struct() path, which cannot get here
 * unless dead_task is really dead and not schedulable.
 */
void fpsimd_release_task(struct task_struct *dead_task)
{
	__sve_free(dead_task);
}

#endif /* CONFIG_ARM64_SVE */

/*
 * Trapped SVE access
 *
 * Storage is allocated for the full SVE state, the current FPSIMD
 * register contents are migrated across, and the access trap is
 * disabled.
 *
 * TIF_SVE should be clear on entry: otherwise, fpsimd_restore_current_state()
 * would have disabled the SVE access trap for userspace during
 * ret_to_user, making an SVE access trap impossible in that case.
 */
void do_sve_acc(unsigned int esr, struct pt_regs *regs)
{
	/* Even if we chose not to use SVE, the hardware could still trap: */
	if (unlikely(!system_supports_sve()) || WARN_ON(is_compat_task())) {
		force_signal_inject(SIGILL, ILL_ILLOPC, regs->pc, 0);
		return;
	}

	sve_alloc(current);
	if (!current->thread.sve_state) {
		force_sig(SIGKILL);
		return;
	}

	get_cpu_fpsimd_context();

	if (test_and_set_thread_flag(TIF_SVE))
		WARN_ON(1); /* SVE access shouldn't have trapped */

	/*
	 * Convert the FPSIMD state to SVE, zeroing all the state that
	 * is not shared with FPSIMD. If (as is likely) the current
	 * state is live in the registers then do this there and
	 * update our metadata for the current task including
	 * disabling the trap, otherwise update our in-memory copy.
	 */
	if (!test_thread_flag(TIF_FOREIGN_FPSTATE)) {
		unsigned long vq_minus_one =
			sve_vq_from_vl(task_get_sve_vl(current)) - 1;
		sve_set_vq(vq_minus_one);
		sve_flush_live(true, vq_minus_one);
		fpsimd_bind_task_to_cpu();
	} else {
		fpsimd_to_sve(current);
	}

	put_cpu_fpsimd_context();
}

/*
 * Trapped FP/ASIMD access.
 */
void do_fpsimd_acc(unsigned int esr, struct pt_regs *regs)
{
	/* TODO: implement lazy context saving/restoring */
	WARN_ON(1);
}

/*
 * Raise a SIGFPE for the current process.
 */
void do_fpsimd_exc(unsigned int esr, struct pt_regs *regs)
{
	unsigned int si_code = FPE_FLTUNK;

	if (esr & ESR_ELx_FP_EXC_TFV) {
		if (esr & FPEXC_IOF)
			si_code = FPE_FLTINV;
		else if (esr & FPEXC_DZF)
			si_code = FPE_FLTDIV;
		else if (esr & FPEXC_OFF)
			si_code = FPE_FLTOVF;
		else if (esr & FPEXC_UFF)
			si_code = FPE_FLTUND;
		else if (esr & FPEXC_IXF)
			si_code = FPE_FLTRES;
	}

	send_sig_fault(SIGFPE, si_code,
		       (void __user *)instruction_pointer(regs),
		       current);
}

void fpsimd_thread_switch(struct task_struct *next)
{
	bool wrong_task, wrong_cpu;

	if (!system_supports_fpsimd())
		return;

	__get_cpu_fpsimd_context();

	/* Save unsaved fpsimd state, if any: */
	fpsimd_save();

	/*
	 * Fix up TIF_FOREIGN_FPSTATE to correctly describe next's
	 * state.  For kernel threads, FPSIMD registers are never loaded
	 * and wrong_task and wrong_cpu will always be true.
	 */
	wrong_task = __this_cpu_read(fpsimd_last_state.st) !=
					&next->thread.uw.fpsimd_state;
	wrong_cpu = next->thread.fpsimd_cpu != smp_processor_id();

	update_tsk_thread_flag(next, TIF_FOREIGN_FPSTATE,
			       wrong_task || wrong_cpu);

	__put_cpu_fpsimd_context();
}

static void fpsimd_flush_thread_vl(enum vec_type type)
{
	int vl, supported_vl;

	/*
	 * Reset the task vector length as required.  This is where we
	 * ensure that all user tasks have a valid vector length
	 * configured: no kernel task can become a user task without
	 * an exec and hence a call to this function.  By the time the
	 * first call to this function is made, all early hardware
	 * probing is complete, so __sve_default_vl should be valid.
	 * If a bug causes this to go wrong, we make some noise and
	 * try to fudge thread.sve_vl to a safe value here.
	 */
	vl = task_get_vl_onexec(current, type);
	if (!vl)
		vl = get_default_vl(type);

	if (WARN_ON(!sve_vl_valid(vl)))
<<<<<<< HEAD
		vl = SVE_VL_MIN;
=======
		vl = vl_info[type].min_vl;
>>>>>>> 754e0b0e

	supported_vl = find_supported_vector_length(type, vl);
	if (WARN_ON(supported_vl != vl))
		vl = supported_vl;

	task_set_vl(current, type, vl);

	/*
	 * If the task is not set to inherit, ensure that the vector
	 * length will be reset by a subsequent exec:
	 */
	if (!test_thread_flag(vec_vl_inherit_flag(type)))
		task_set_vl_onexec(current, type, 0);
}

void fpsimd_flush_thread(void)
{
	if (!system_supports_fpsimd())
		return;

	get_cpu_fpsimd_context();

	fpsimd_flush_task_state(current);
	memset(&current->thread.uw.fpsimd_state, 0,
	       sizeof(current->thread.uw.fpsimd_state));

	if (system_supports_sve()) {
		clear_thread_flag(TIF_SVE);
		sve_free(current);
		fpsimd_flush_thread_vl(ARM64_VEC_SVE);
	}

	put_cpu_fpsimd_context();
}

/*
 * Save the userland FPSIMD state of 'current' to memory, but only if the state
 * currently held in the registers does in fact belong to 'current'
 */
void fpsimd_preserve_current_state(void)
{
	if (!system_supports_fpsimd())
		return;

	get_cpu_fpsimd_context();
	fpsimd_save();
	put_cpu_fpsimd_context();
}

/*
 * Like fpsimd_preserve_current_state(), but ensure that
 * current->thread.uw.fpsimd_state is updated so that it can be copied to
 * the signal frame.
 */
void fpsimd_signal_preserve_current_state(void)
{
	fpsimd_preserve_current_state();
	if (test_thread_flag(TIF_SVE))
		sve_to_fpsimd(current);
}

/*
 * Associate current's FPSIMD context with this cpu
 * The caller must have ownership of the cpu FPSIMD context before calling
 * this function.
 */
static void fpsimd_bind_task_to_cpu(void)
{
	struct fpsimd_last_state_struct *last =
		this_cpu_ptr(&fpsimd_last_state);

	WARN_ON(!system_supports_fpsimd());
	last->st = &current->thread.uw.fpsimd_state;
	last->sve_state = current->thread.sve_state;
	last->sve_vl = task_get_sve_vl(current);
	current->thread.fpsimd_cpu = smp_processor_id();

	if (system_supports_sve()) {
		/* Toggle SVE trapping for userspace if needed */
		if (test_thread_flag(TIF_SVE))
			sve_user_enable();
		else
			sve_user_disable();

		/* Serialised by exception return to user */
	}
}

void fpsimd_bind_state_to_cpu(struct user_fpsimd_state *st, void *sve_state,
			      unsigned int sve_vl)
{
	struct fpsimd_last_state_struct *last =
		this_cpu_ptr(&fpsimd_last_state);

	WARN_ON(!system_supports_fpsimd());
	WARN_ON(!in_softirq() && !irqs_disabled());

	last->st = st;
	last->sve_state = sve_state;
	last->sve_vl = sve_vl;
}

/*
 * Load the userland FPSIMD state of 'current' from memory, but only if the
 * FPSIMD state already held in the registers is /not/ the most recent FPSIMD
 * state of 'current'.  This is called when we are preparing to return to
 * userspace to ensure that userspace sees a good register state.
 */
void fpsimd_restore_current_state(void)
{
	/*
	 * For the tasks that were created before we detected the absence of
	 * FP/SIMD, the TIF_FOREIGN_FPSTATE could be set via fpsimd_thread_switch(),
	 * e.g, init. This could be then inherited by the children processes.
	 * If we later detect that the system doesn't support FP/SIMD,
	 * we must clear the flag for  all the tasks to indicate that the
	 * FPSTATE is clean (as we can't have one) to avoid looping for ever in
	 * do_notify_resume().
	 */
	if (!system_supports_fpsimd()) {
		clear_thread_flag(TIF_FOREIGN_FPSTATE);
		return;
	}

	get_cpu_fpsimd_context();

	if (test_and_clear_thread_flag(TIF_FOREIGN_FPSTATE)) {
		task_fpsimd_load();
		fpsimd_bind_task_to_cpu();
	}

	put_cpu_fpsimd_context();
}

/*
 * Load an updated userland FPSIMD state for 'current' from memory and set the
 * flag that indicates that the FPSIMD register contents are the most recent
 * FPSIMD state of 'current'. This is used by the signal code to restore the
 * register state when returning from a signal handler in FPSIMD only cases,
 * any SVE context will be discarded.
 */
void fpsimd_update_current_state(struct user_fpsimd_state const *state)
{
	if (WARN_ON(!system_supports_fpsimd()))
		return;

	get_cpu_fpsimd_context();

	current->thread.uw.fpsimd_state = *state;
	if (test_thread_flag(TIF_SVE))
		fpsimd_to_sve(current);

	task_fpsimd_load();
	fpsimd_bind_task_to_cpu();

	clear_thread_flag(TIF_FOREIGN_FPSTATE);

	put_cpu_fpsimd_context();
}

/*
 * Invalidate live CPU copies of task t's FPSIMD state
 *
 * This function may be called with preemption enabled.  The barrier()
 * ensures that the assignment to fpsimd_cpu is visible to any
 * preemption/softirq that could race with set_tsk_thread_flag(), so
 * that TIF_FOREIGN_FPSTATE cannot be spuriously re-cleared.
 *
 * The final barrier ensures that TIF_FOREIGN_FPSTATE is seen set by any
 * subsequent code.
 */
void fpsimd_flush_task_state(struct task_struct *t)
{
	t->thread.fpsimd_cpu = NR_CPUS;
	/*
	 * If we don't support fpsimd, bail out after we have
	 * reset the fpsimd_cpu for this task and clear the
	 * FPSTATE.
	 */
	if (!system_supports_fpsimd())
		return;
	barrier();
	set_tsk_thread_flag(t, TIF_FOREIGN_FPSTATE);

	barrier();
}

/*
 * Invalidate any task's FPSIMD state that is present on this cpu.
 * The FPSIMD context should be acquired with get_cpu_fpsimd_context()
 * before calling this function.
 */
static void fpsimd_flush_cpu_state(void)
{
	WARN_ON(!system_supports_fpsimd());
	__this_cpu_write(fpsimd_last_state.st, NULL);
	set_thread_flag(TIF_FOREIGN_FPSTATE);
}

/*
 * Save the FPSIMD state to memory and invalidate cpu view.
 * This function must be called with preemption disabled.
 */
void fpsimd_save_and_flush_cpu_state(void)
{
	if (!system_supports_fpsimd())
		return;
	WARN_ON(preemptible());
	__get_cpu_fpsimd_context();
	fpsimd_save();
	fpsimd_flush_cpu_state();
	__put_cpu_fpsimd_context();
}

#ifdef CONFIG_KERNEL_MODE_NEON

/*
 * Kernel-side NEON support functions
 */

/*
 * kernel_neon_begin(): obtain the CPU FPSIMD registers for use by the calling
 * context
 *
 * Must not be called unless may_use_simd() returns true.
 * Task context in the FPSIMD registers is saved back to memory as necessary.
 *
 * A matching call to kernel_neon_end() must be made before returning from the
 * calling context.
 *
 * The caller may freely use the FPSIMD registers until kernel_neon_end() is
 * called.
 */
void kernel_neon_begin(void)
{
	if (WARN_ON(!system_supports_fpsimd()))
		return;

	BUG_ON(!may_use_simd());

	get_cpu_fpsimd_context();

	/* Save unsaved fpsimd state, if any: */
	fpsimd_save();

	/* Invalidate any task state remaining in the fpsimd regs: */
	fpsimd_flush_cpu_state();
}
EXPORT_SYMBOL(kernel_neon_begin);

/*
 * kernel_neon_end(): give the CPU FPSIMD registers back to the current task
 *
 * Must be called from a context in which kernel_neon_begin() was previously
 * called, with no call to kernel_neon_end() in the meantime.
 *
 * The caller must not use the FPSIMD registers after this function is called,
 * unless kernel_neon_begin() is called again in the meantime.
 */
void kernel_neon_end(void)
{
	if (!system_supports_fpsimd())
		return;

	put_cpu_fpsimd_context();
}
EXPORT_SYMBOL(kernel_neon_end);

#ifdef CONFIG_EFI

static DEFINE_PER_CPU(struct user_fpsimd_state, efi_fpsimd_state);
static DEFINE_PER_CPU(bool, efi_fpsimd_state_used);
static DEFINE_PER_CPU(bool, efi_sve_state_used);

/*
 * EFI runtime services support functions
 *
 * The ABI for EFI runtime services allows EFI to use FPSIMD during the call.
 * This means that for EFI (and only for EFI), we have to assume that FPSIMD
 * is always used rather than being an optional accelerator.
 *
 * These functions provide the necessary support for ensuring FPSIMD
 * save/restore in the contexts from which EFI is used.
 *
 * Do not use them for any other purpose -- if tempted to do so, you are
 * either doing something wrong or you need to propose some refactoring.
 */

/*
 * __efi_fpsimd_begin(): prepare FPSIMD for making an EFI runtime services call
 */
void __efi_fpsimd_begin(void)
{
	if (!system_supports_fpsimd())
		return;

	WARN_ON(preemptible());

	if (may_use_simd()) {
		kernel_neon_begin();
	} else {
		/*
		 * If !efi_sve_state, SVE can't be in use yet and doesn't need
		 * preserving:
		 */
		if (system_supports_sve() && likely(efi_sve_state)) {
			char *sve_state = this_cpu_ptr(efi_sve_state);

			__this_cpu_write(efi_sve_state_used, true);

			sve_save_state(sve_state + sve_ffr_offset(sve_max_vl()),
				       &this_cpu_ptr(&efi_fpsimd_state)->fpsr,
				       true);
		} else {
			fpsimd_save_state(this_cpu_ptr(&efi_fpsimd_state));
		}

		__this_cpu_write(efi_fpsimd_state_used, true);
	}
}

/*
 * __efi_fpsimd_end(): clean up FPSIMD after an EFI runtime services call
 */
void __efi_fpsimd_end(void)
{
	if (!system_supports_fpsimd())
		return;

	if (!__this_cpu_xchg(efi_fpsimd_state_used, false)) {
		kernel_neon_end();
	} else {
		if (system_supports_sve() &&
		    likely(__this_cpu_read(efi_sve_state_used))) {
			char const *sve_state = this_cpu_ptr(efi_sve_state);

			sve_set_vq(sve_vq_from_vl(sve_get_vl()) - 1);
			sve_load_state(sve_state + sve_ffr_offset(sve_max_vl()),
				       &this_cpu_ptr(&efi_fpsimd_state)->fpsr,
				       true);

			__this_cpu_write(efi_sve_state_used, false);
		} else {
			fpsimd_load_state(this_cpu_ptr(&efi_fpsimd_state));
		}
	}
}

#endif /* CONFIG_EFI */

#endif /* CONFIG_KERNEL_MODE_NEON */

#ifdef CONFIG_CPU_PM
static int fpsimd_cpu_pm_notifier(struct notifier_block *self,
				  unsigned long cmd, void *v)
{
	switch (cmd) {
	case CPU_PM_ENTER:
		fpsimd_save_and_flush_cpu_state();
		break;
	case CPU_PM_EXIT:
		break;
	case CPU_PM_ENTER_FAILED:
	default:
		return NOTIFY_DONE;
	}
	return NOTIFY_OK;
}

static struct notifier_block fpsimd_cpu_pm_notifier_block = {
	.notifier_call = fpsimd_cpu_pm_notifier,
};

static void __init fpsimd_pm_init(void)
{
	cpu_pm_register_notifier(&fpsimd_cpu_pm_notifier_block);
}

#else
static inline void fpsimd_pm_init(void) { }
#endif /* CONFIG_CPU_PM */

#ifdef CONFIG_HOTPLUG_CPU
static int fpsimd_cpu_dead(unsigned int cpu)
{
	per_cpu(fpsimd_last_state.st, cpu) = NULL;
	return 0;
}

static inline void fpsimd_hotplug_init(void)
{
	cpuhp_setup_state_nocalls(CPUHP_ARM64_FPSIMD_DEAD, "arm64/fpsimd:dead",
				  NULL, fpsimd_cpu_dead);
}

#else
static inline void fpsimd_hotplug_init(void) { }
#endif

/*
 * FP/SIMD support code initialisation.
 */
static int __init fpsimd_init(void)
{
	if (cpu_have_named_feature(FP)) {
		fpsimd_pm_init();
		fpsimd_hotplug_init();
	} else {
		pr_notice("Floating-point is not implemented\n");
	}

	if (!cpu_have_named_feature(ASIMD))
		pr_notice("Advanced SIMD is not implemented\n");

	return sve_sysctl_init();
}
core_initcall(fpsimd_init);<|MERGE_RESOLUTION|>--- conflicted
+++ resolved
@@ -414,12 +414,8 @@
 static int vec_proc_do_default_vl(struct ctl_table *table, int write,
 				  void *buffer, size_t *lenp, loff_t *ppos)
 {
-<<<<<<< HEAD
-	struct vl_info *info = &vl_info[ARM64_VEC_SVE];
-=======
 	struct vl_info *info = table->extra1;
 	enum vec_type type = info->type;
->>>>>>> 754e0b0e
 	int ret;
 	int vl = get_default_vl(type);
 	struct ctl_table tmp_table = {
@@ -438,11 +434,7 @@
 	if (!sve_vl_valid(vl))
 		return -EINVAL;
 
-<<<<<<< HEAD
-	set_sve_default_vl(find_supported_vector_length(ARM64_VEC_SVE, vl));
-=======
 	set_default_vl(type, find_supported_vector_length(type, vl));
->>>>>>> 754e0b0e
 	return 0;
 }
 
@@ -663,16 +655,6 @@
 	if (vl > VL_ARCH_MAX)
 		vl = VL_ARCH_MAX;
 
-<<<<<<< HEAD
-	vl = find_supported_vector_length(ARM64_VEC_SVE, vl);
-
-	if (flags & (PR_SVE_VL_INHERIT |
-		     PR_SVE_SET_VL_ONEXEC))
-		task_set_sve_vl_onexec(task, vl);
-	else
-		/* Reset VL to system default on next exec: */
-		task_set_sve_vl_onexec(task, 0);
-=======
 	vl = find_supported_vector_length(type, vl);
 
 	if (flags & (PR_SVE_VL_INHERIT |
@@ -681,17 +663,12 @@
 	else
 		/* Reset VL to system default on next exec: */
 		task_set_vl_onexec(task, type, 0);
->>>>>>> 754e0b0e
 
 	/* Only actually set the VL if not deferred: */
 	if (flags & PR_SVE_SET_VL_ONEXEC)
 		goto out;
 
-<<<<<<< HEAD
-	if (vl == task_get_sve_vl(task))
-=======
 	if (vl == task_get_vl(task, type))
->>>>>>> 754e0b0e
 		goto out;
 
 	/*
@@ -719,11 +696,7 @@
 	 */
 	sve_free(task);
 
-<<<<<<< HEAD
-	task_set_sve_vl(task, vl);
-=======
 	task_set_vl(task, type, vl);
->>>>>>> 754e0b0e
 
 out:
 	update_tsk_thread_flag(task, vec_vl_inherit_flag(type),
@@ -744,15 +717,9 @@
 	int ret;
 
 	if (flags & PR_SVE_SET_VL_ONEXEC)
-<<<<<<< HEAD
-		ret = task_get_sve_vl_onexec(current);
-	else
-		ret = task_get_sve_vl(current);
-=======
 		ret = task_get_vl_onexec(current, type);
 	else
 		ret = task_get_vl(current, type);
->>>>>>> 754e0b0e
 
 	if (test_thread_flag(vec_vl_inherit_flag(type)))
 		ret |= PR_SVE_VL_INHERIT;
@@ -1150,11 +1117,7 @@
 		vl = get_default_vl(type);
 
 	if (WARN_ON(!sve_vl_valid(vl)))
-<<<<<<< HEAD
-		vl = SVE_VL_MIN;
-=======
 		vl = vl_info[type].min_vl;
->>>>>>> 754e0b0e
 
 	supported_vl = find_supported_vector_length(type, vl);
 	if (WARN_ON(supported_vl != vl))
