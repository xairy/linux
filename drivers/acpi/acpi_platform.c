--- conflicted
+++ resolved
@@ -31,15 +31,12 @@
 	{ "PNP0D40" },
 	{ "ACPI0003" },
 	{ "VPC2004" },
-<<<<<<< HEAD
-=======
 	{ "BCM4752" },
 
 	/* Intel Smart Sound Technology */
 	{ "INT33C8" },
 	{ "80860F28" },
 
->>>>>>> b042453f
 	{ }
 };
 
