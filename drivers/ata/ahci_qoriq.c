--- conflicted
+++ resolved
@@ -177,12 +177,8 @@
 	case AHCI_LS1043A:
 		if (!qpriv->ecc_addr)
 			return -EINVAL;
-<<<<<<< HEAD
-		writel(ECC_DIS_ARMV8_CH2, qpriv->ecc_addr);
-=======
 		writel(readl(qpriv->ecc_addr) | ECC_DIS_ARMV8_CH2,
 				qpriv->ecc_addr);
->>>>>>> af22a610
 		writel(AHCI_PORT_PHY_1_CFG, reg_base + PORT_PHY1);
 		writel(AHCI_PORT_TRANS_CFG, reg_base + PORT_TRANS);
 		if (qpriv->is_dmacoherent)
@@ -199,12 +195,8 @@
 	case AHCI_LS1046A:
 		if (!qpriv->ecc_addr)
 			return -EINVAL;
-<<<<<<< HEAD
-		writel(ECC_DIS_ARMV8_CH2, qpriv->ecc_addr);
-=======
 		writel(readl(qpriv->ecc_addr) | ECC_DIS_ARMV8_CH2,
 				qpriv->ecc_addr);
->>>>>>> af22a610
 		writel(AHCI_PORT_PHY_1_CFG, reg_base + PORT_PHY1);
 		writel(AHCI_PORT_TRANS_CFG, reg_base + PORT_TRANS);
 		if (qpriv->is_dmacoherent)
