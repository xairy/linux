/*
 * Copyright © 2017 Intel Corporation
 *
 * Permission is hereby granted, free of charge, to any person obtaining a
 * copy of this software and associated documentation files (the "Software"),
 * to deal in the Software without restriction, including without limitation
 * the rights to use, copy, modify, merge, publish, distribute, sublicense,
 * and/or sell copies of the Software, and to permit persons to whom the
 * Software is furnished to do so, subject to the following conditions:
 *
 * The above copyright notice and this permission notice (including the next
 * paragraph) shall be included in all copies or substantial portions of the
 * Software.
 *
 * THE SOFTWARE IS PROVIDED "AS IS", WITHOUT WARRANTY OF ANY KIND, EXPRESS OR
 * IMPLIED, INCLUDING BUT NOT LIMITED TO THE WARRANTIES OF MERCHANTABILITY,
 * FITNESS FOR A PARTICULAR PURPOSE AND NONINFRINGEMENT.  IN NO EVENT SHALL
 * THE AUTHORS OR COPYRIGHT HOLDERS BE LIABLE FOR ANY CLAIM, DAMAGES OR OTHER
 * LIABILITY, WHETHER IN AN ACTION OF CONTRACT, TORT OR OTHERWISE, ARISING
 * FROM, OUT OF OR IN CONNECTION WITH THE SOFTWARE OR THE USE OR OTHER DEALINGS
 * IN THE SOFTWARE.
 *
 */

#ifndef __INTEL_UNCORE_H__
#define __INTEL_UNCORE_H__

#include <linux/spinlock.h>
#include <linux/notifier.h>
#include <linux/hrtimer.h>
#include <linux/io-64-nonatomic-lo-hi.h>

#include "i915_reg.h"

struct drm_i915_private;
struct i915_runtime_pm;
struct intel_uncore;

enum forcewake_domain_id {
	FW_DOMAIN_ID_RENDER = 0,
	FW_DOMAIN_ID_BLITTER,
	FW_DOMAIN_ID_MEDIA,
	FW_DOMAIN_ID_MEDIA_VDBOX0,
	FW_DOMAIN_ID_MEDIA_VDBOX1,
	FW_DOMAIN_ID_MEDIA_VDBOX2,
	FW_DOMAIN_ID_MEDIA_VDBOX3,
	FW_DOMAIN_ID_MEDIA_VEBOX0,
	FW_DOMAIN_ID_MEDIA_VEBOX1,

	FW_DOMAIN_ID_COUNT
};

enum forcewake_domains {
	FORCEWAKE_RENDER	= BIT(FW_DOMAIN_ID_RENDER),
	FORCEWAKE_BLITTER	= BIT(FW_DOMAIN_ID_BLITTER),
	FORCEWAKE_MEDIA		= BIT(FW_DOMAIN_ID_MEDIA),
	FORCEWAKE_MEDIA_VDBOX0	= BIT(FW_DOMAIN_ID_MEDIA_VDBOX0),
	FORCEWAKE_MEDIA_VDBOX1	= BIT(FW_DOMAIN_ID_MEDIA_VDBOX1),
	FORCEWAKE_MEDIA_VDBOX2	= BIT(FW_DOMAIN_ID_MEDIA_VDBOX2),
	FORCEWAKE_MEDIA_VDBOX3	= BIT(FW_DOMAIN_ID_MEDIA_VDBOX3),
	FORCEWAKE_MEDIA_VEBOX0	= BIT(FW_DOMAIN_ID_MEDIA_VEBOX0),
	FORCEWAKE_MEDIA_VEBOX1	= BIT(FW_DOMAIN_ID_MEDIA_VEBOX1),

	FORCEWAKE_ALL = BIT(FW_DOMAIN_ID_COUNT) - 1
};

struct intel_uncore_funcs {
	void (*force_wake_get)(struct intel_uncore *uncore,
			       enum forcewake_domains domains);
	void (*force_wake_put)(struct intel_uncore *uncore,
			       enum forcewake_domains domains);

	u8 (*mmio_readb)(struct intel_uncore *uncore,
			 i915_reg_t r, bool trace);
	u16 (*mmio_readw)(struct intel_uncore *uncore,
			  i915_reg_t r, bool trace);
	u32 (*mmio_readl)(struct intel_uncore *uncore,
			  i915_reg_t r, bool trace);
	u64 (*mmio_readq)(struct intel_uncore *uncore,
			  i915_reg_t r, bool trace);

	void (*mmio_writeb)(struct intel_uncore *uncore,
			    i915_reg_t r, u8 val, bool trace);
	void (*mmio_writew)(struct intel_uncore *uncore,
			    i915_reg_t r, u16 val, bool trace);
	void (*mmio_writel)(struct intel_uncore *uncore,
			    i915_reg_t r, u32 val, bool trace);
};

struct intel_forcewake_range {
	u32 start;
	u32 end;

	enum forcewake_domains domains;
};

struct intel_uncore {
	void __iomem *regs;

	struct i915_runtime_pm *rpm;

	spinlock_t lock; /** lock is also taken in irq contexts. */

	unsigned int flags;
#define UNCORE_HAS_FORCEWAKE		BIT(0)
#define UNCORE_HAS_FPGA_DBG_UNCLAIMED	BIT(1)
#define UNCORE_HAS_DBG_UNCLAIMED	BIT(2)
#define UNCORE_HAS_FIFO			BIT(3)

	const struct intel_forcewake_range *fw_domains_table;
	unsigned int fw_domains_table_entries;

	struct notifier_block pmic_bus_access_nb;
	struct intel_uncore_funcs funcs;

	unsigned int fifo_count;

	enum forcewake_domains fw_domains;
	enum forcewake_domains fw_domains_active;
	enum forcewake_domains fw_domains_saved; /* user domains saved for S3 */

	struct intel_uncore_forcewake_domain {
		enum forcewake_domain_id id;
		enum forcewake_domains mask;
		unsigned int wake_count;
		bool active;
		struct hrtimer timer;
		u32 __iomem *reg_set;
		u32 __iomem *reg_ack;
	} fw_domain[FW_DOMAIN_ID_COUNT];

	struct {
		unsigned int count;

		int saved_mmio_check;
		int saved_mmio_debug;
	} user_forcewake;

	int unclaimed_mmio_check;
};

/* Iterate over initialised fw domains */
#define for_each_fw_domain_masked(domain__, mask__, uncore__, tmp__) \
	for (tmp__ = (mask__); \
	     tmp__ ? (domain__ = &(uncore__)->fw_domain[__mask_next_bit(tmp__)]), 1 : 0;)

#define for_each_fw_domain(domain__, uncore__, tmp__) \
	for_each_fw_domain_masked(domain__, (uncore__)->fw_domains, uncore__, tmp__)

static inline struct intel_uncore *
forcewake_domain_to_uncore(const struct intel_uncore_forcewake_domain *d)
{
	return container_of(d, struct intel_uncore, fw_domain[d->id]);
}

static inline bool
intel_uncore_has_forcewake(const struct intel_uncore *uncore)
{
	return uncore->flags & UNCORE_HAS_FORCEWAKE;
}

static inline bool
intel_uncore_has_fpga_dbg_unclaimed(const struct intel_uncore *uncore)
{
	return uncore->flags & UNCORE_HAS_FPGA_DBG_UNCLAIMED;
}

static inline bool
intel_uncore_has_dbg_unclaimed(const struct intel_uncore *uncore)
{
	return uncore->flags & UNCORE_HAS_DBG_UNCLAIMED;
}

<<<<<<< HEAD
static inline struct intel_uncore *
forcewake_domain_to_uncore(const struct intel_uncore_forcewake_domain *d)
{
	return container_of(d, struct intel_uncore, fw_domain[d->id]);
=======
static inline bool
intel_uncore_has_fifo(const struct intel_uncore *uncore)
{
	return uncore->flags & UNCORE_HAS_FIFO;
>>>>>>> a01b2c6f
}

void intel_uncore_sanitize(struct drm_i915_private *dev_priv);
int intel_uncore_init(struct intel_uncore *uncore);
void intel_uncore_prune(struct intel_uncore *uncore);
bool intel_uncore_unclaimed_mmio(struct intel_uncore *uncore);
bool intel_uncore_arm_unclaimed_mmio_detection(struct intel_uncore *uncore);
void intel_uncore_fini(struct intel_uncore *uncore);
void intel_uncore_suspend(struct intel_uncore *uncore);
void intel_uncore_resume_early(struct intel_uncore *uncore);
void intel_uncore_runtime_resume(struct intel_uncore *uncore);

u64 intel_uncore_edram_size(struct drm_i915_private *dev_priv);
void assert_forcewakes_inactive(struct intel_uncore *uncore);
void assert_forcewakes_active(struct intel_uncore *uncore,
			      enum forcewake_domains fw_domains);
const char *intel_uncore_forcewake_domain_to_str(const enum forcewake_domain_id id);

enum forcewake_domains
intel_uncore_forcewake_for_reg(struct intel_uncore *uncore,
			       i915_reg_t reg, unsigned int op);
#define FW_REG_READ  (1)
#define FW_REG_WRITE (2)

void intel_uncore_forcewake_get(struct intel_uncore *uncore,
				enum forcewake_domains domains);
void intel_uncore_forcewake_put(struct intel_uncore *uncore,
				enum forcewake_domains domains);
/* Like above but the caller must manage the uncore.lock itself.
 * Must be used with I915_READ_FW and friends.
 */
void intel_uncore_forcewake_get__locked(struct intel_uncore *uncore,
					enum forcewake_domains domains);
void intel_uncore_forcewake_put__locked(struct intel_uncore *uncore,
					enum forcewake_domains domains);

void intel_uncore_forcewake_user_get(struct intel_uncore *uncore);
void intel_uncore_forcewake_user_put(struct intel_uncore *uncore);

int __intel_wait_for_register(struct intel_uncore *uncore,
			      i915_reg_t reg,
			      u32 mask,
			      u32 value,
			      unsigned int fast_timeout_us,
			      unsigned int slow_timeout_ms,
			      u32 *out_value);
static inline int
intel_wait_for_register(struct intel_uncore *uncore,
			i915_reg_t reg,
			u32 mask,
			u32 value,
			unsigned int timeout_ms)
{
	return __intel_wait_for_register(uncore, reg, mask, value, 2,
					 timeout_ms, NULL);
}

int __intel_wait_for_register_fw(struct intel_uncore *uncore,
				 i915_reg_t reg,
				 u32 mask,
				 u32 value,
				 unsigned int fast_timeout_us,
				 unsigned int slow_timeout_ms,
				 u32 *out_value);
static inline int
intel_wait_for_register_fw(struct intel_uncore *uncore,
			   i915_reg_t reg,
			   u32 mask,
			   u32 value,
			       unsigned int timeout_ms)
{
	return __intel_wait_for_register_fw(uncore, reg, mask, value,
					    2, timeout_ms, NULL);
}

/* register access functions */
#define __raw_read(x__, s__) \
static inline u##x__ __raw_uncore_read##x__(const struct intel_uncore *uncore, \
					    i915_reg_t reg) \
{ \
	return read##s__(uncore->regs + i915_mmio_reg_offset(reg)); \
}

#define __raw_write(x__, s__) \
static inline void __raw_uncore_write##x__(const struct intel_uncore *uncore, \
					   i915_reg_t reg, u##x__ val) \
{ \
	write##s__(val, uncore->regs + i915_mmio_reg_offset(reg)); \
}
__raw_read(8, b)
__raw_read(16, w)
__raw_read(32, l)
__raw_read(64, q)

__raw_write(8, b)
__raw_write(16, w)
__raw_write(32, l)
__raw_write(64, q)

#undef __raw_read
#undef __raw_write

#define __uncore_read(name__, x__, s__, trace__) \
static inline u##x__ intel_uncore_##name__(struct intel_uncore *uncore, \
					   i915_reg_t reg) \
{ \
	return uncore->funcs.mmio_read##s__(uncore, reg, (trace__)); \
}

#define __uncore_write(name__, x__, s__, trace__) \
static inline void intel_uncore_##name__(struct intel_uncore *uncore, \
					 i915_reg_t reg, u##x__ val) \
{ \
	uncore->funcs.mmio_write##s__(uncore, reg, val, (trace__)); \
}

__uncore_read(read8, 8, b, true)
__uncore_read(read16, 16, w, true)
__uncore_read(read, 32, l, true)
__uncore_read(read16_notrace, 16, w, false)
__uncore_read(read_notrace, 32, l, false)

__uncore_write(write8, 8, b, true)
__uncore_write(write16, 16, w, true)
__uncore_write(write, 32, l, true)
__uncore_write(write_notrace, 32, l, false)

/* Be very careful with read/write 64-bit values. On 32-bit machines, they
 * will be implemented using 2 32-bit writes in an arbitrary order with
 * an arbitrary delay between them. This can cause the hardware to
 * act upon the intermediate value, possibly leading to corruption and
 * machine death. For this reason we do not support I915_WRITE64, or
 * uncore->funcs.mmio_writeq.
 *
 * When reading a 64-bit value as two 32-bit values, the delay may cause
 * the two reads to mismatch, e.g. a timestamp overflowing. Also note that
 * occasionally a 64-bit register does not actually support a full readq
 * and must be read using two 32-bit reads.
 *
 * You have been warned.
 */
__uncore_read(read64, 64, q, true)

static inline u64
intel_uncore_read64_2x32(struct intel_uncore *uncore,
			 i915_reg_t lower_reg, i915_reg_t upper_reg)
{
	u32 upper, lower, old_upper, loop = 0;
	upper = intel_uncore_read(uncore, upper_reg);
	do {
		old_upper = upper;
		lower = intel_uncore_read(uncore, lower_reg);
		upper = intel_uncore_read(uncore, upper_reg);
	} while (upper != old_upper && loop++ < 2);
	return (u64)upper << 32 | lower;
}

#define intel_uncore_posting_read(...) ((void)intel_uncore_read_notrace(__VA_ARGS__))
#define intel_uncore_posting_read16(...) ((void)intel_uncore_read16_notrace(__VA_ARGS__))

#undef __uncore_read
#undef __uncore_write

/* These are untraced mmio-accessors that are only valid to be used inside
 * critical sections, such as inside IRQ handlers, where forcewake is explicitly
 * controlled.
 *
 * Think twice, and think again, before using these.
 *
 * As an example, these accessors can possibly be used between:
 *
 * spin_lock_irq(&uncore->lock);
 * intel_uncore_forcewake_get__locked();
 *
 * and
 *
 * intel_uncore_forcewake_put__locked();
 * spin_unlock_irq(&uncore->lock);
 *
 *
 * Note: some registers may not need forcewake held, so
 * intel_uncore_forcewake_{get,put} can be omitted, see
 * intel_uncore_forcewake_for_reg().
 *
 * Certain architectures will die if the same cacheline is concurrently accessed
 * by different clients (e.g. on Ivybridge). Access to registers should
 * therefore generally be serialised, by either the dev_priv->uncore.lock or
 * a more localised lock guarding all access to that bank of registers.
 */
#define intel_uncore_read_fw(...) __raw_uncore_read32(__VA_ARGS__)
#define intel_uncore_write_fw(...) __raw_uncore_write32(__VA_ARGS__)
#define intel_uncore_write64_fw(...) __raw_uncore_write64(__VA_ARGS__)
#define intel_uncore_posting_read_fw(...) ((void)intel_uncore_read_fw(__VA_ARGS__))

static inline void intel_uncore_rmw_or_fw(struct intel_uncore *uncore,
					  i915_reg_t reg, u32 or_val)
{
	intel_uncore_write_fw(uncore, reg,
			      intel_uncore_read_fw(uncore, reg) | or_val);
}

#define raw_reg_read(base, reg) \
	readl(base + i915_mmio_reg_offset(reg))
#define raw_reg_write(base, reg, value) \
	writel(value, base + i915_mmio_reg_offset(reg))

#endif /* !__INTEL_UNCORE_H__ */<|MERGE_RESOLUTION|>--- conflicted
+++ resolved
@@ -171,17 +171,10 @@
 	return uncore->flags & UNCORE_HAS_DBG_UNCLAIMED;
 }
 
-<<<<<<< HEAD
-static inline struct intel_uncore *
-forcewake_domain_to_uncore(const struct intel_uncore_forcewake_domain *d)
-{
-	return container_of(d, struct intel_uncore, fw_domain[d->id]);
-=======
 static inline bool
 intel_uncore_has_fifo(const struct intel_uncore *uncore)
 {
 	return uncore->flags & UNCORE_HAS_FIFO;
->>>>>>> a01b2c6f
 }
 
 void intel_uncore_sanitize(struct drm_i915_private *dev_priv);
