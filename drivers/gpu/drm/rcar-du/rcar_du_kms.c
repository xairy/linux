--- conflicted
+++ resolved
@@ -327,19 +327,11 @@
  */
 
 static const struct drm_gem_object_funcs rcar_du_gem_funcs = {
-<<<<<<< HEAD
-	.free = drm_gem_cma_free_object,
-	.print_info = drm_gem_cma_print_info,
-	.get_sg_table = drm_gem_cma_get_sg_table,
-	.vmap = drm_gem_cma_vmap,
-	.mmap = drm_gem_cma_mmap,
-=======
 	.free = drm_gem_cma_object_free,
 	.print_info = drm_gem_cma_object_print_info,
 	.get_sg_table = drm_gem_cma_object_get_sg_table,
 	.vmap = drm_gem_cma_object_vmap,
 	.mmap = drm_gem_cma_object_mmap,
->>>>>>> 754e0b0e
 	.vm_ops = &drm_gem_cma_vm_ops,
 };
 
