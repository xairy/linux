--- conflicted
+++ resolved
@@ -1388,10 +1388,7 @@
  * @mac_wol: true if the MAC needs to receive packets for Wake-on-Lan
  *
  * Handle a network device suspend event. There are several cases:
-<<<<<<< HEAD
-=======
- *
->>>>>>> df0cc57e
+ *
  * - If Wake-on-Lan is not active, we can bring down the link between
  *   the MAC and PHY by calling phylink_stop().
  * - If Wake-on-Lan is active, and being handled only by the PHY, we
@@ -1414,14 +1411,10 @@
 		 * but one would hope all packets have been sent. This
 		 * also means phylink_resolve() will do nothing.
 		 */
-<<<<<<< HEAD
-		netif_carrier_off(pl->netdev);
-=======
 		if (pl->netdev)
 			netif_carrier_off(pl->netdev);
 		else
 			pl->old_link_state = false;
->>>>>>> df0cc57e
 
 		/* We do not call mac_link_down() here as we want the
 		 * link to remain up to receive the WoL packets.
@@ -1686,12 +1679,6 @@
 	linkmode_mod_bit(ETHTOOL_LINK_MODE_Autoneg_BIT, config.advertising,
 			 config.an_enabled);
 
-<<<<<<< HEAD
-	/* Validate without changing the current supported mask. */
-	linkmode_copy(support, pl->supported);
-	if (phylink_validate(pl, support, &config))
-		return -EINVAL;
-=======
 	/* If this link is with an SFP, ensure that changes to advertised modes
 	 * also cause the associated interface to be selected such that the
 	 * link can be configured correctly.
@@ -1722,37 +1709,10 @@
 		if (phylink_validate(pl, support, &config))
 			return -EINVAL;
 	}
->>>>>>> df0cc57e
 
 	/* If autonegotiation is enabled, we must have an advertisement */
 	if (config.an_enabled && phylink_is_empty_linkmode(config.advertising))
 		return -EINVAL;
-
-	/* If this link is with an SFP, ensure that changes to advertised modes
-	 * also cause the associated interface to be selected such that the
-	 * link can be configured correctly.
-	 */
-	if (pl->sfp_port && pl->sfp_bus) {
-		config.interface = sfp_select_interface(pl->sfp_bus,
-							config.advertising);
-		if (config.interface == PHY_INTERFACE_MODE_NA) {
-			phylink_err(pl,
-				    "selection of interface failed, advertisement %*pb\n",
-				    __ETHTOOL_LINK_MODE_MASK_NBITS,
-				    config.advertising);
-			return -EINVAL;
-		}
-
-		/* Revalidate with the selected interface */
-		linkmode_copy(support, pl->supported);
-		if (phylink_validate(pl, support, &config)) {
-			phylink_err(pl, "validation of %s/%s with support %*pb failed\n",
-				    phylink_an_mode_str(pl->cur_link_an_mode),
-				    phy_modes(config.interface),
-				    __ETHTOOL_LINK_MODE_MASK_NBITS, support);
-			return -EINVAL;
-		}
-	}
 
 	mutex_lock(&pl->state_mutex);
 	pl->link_config.speed = config.speed;
