--- conflicted
+++ resolved
@@ -836,11 +836,7 @@
 
 static inline unsigned int efx_port_num(struct efx_nic *efx)
 {
-<<<<<<< HEAD
-	return efx->port_num;
-=======
 	return efx->net_dev->dev_id;
->>>>>>> 024a07ba
 }
 
 /**
