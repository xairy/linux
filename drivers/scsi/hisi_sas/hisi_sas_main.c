--- conflicted
+++ resolved
@@ -1165,10 +1165,7 @@
 	u8 sts = phy->phy_attached;
 	int ret = 0;
 
-<<<<<<< HEAD
-=======
 	down(&hisi_hba->sem);
->>>>>>> 754e0b0e
 	phy->reset_completion = &completion;
 
 	switch (func) {
@@ -1212,10 +1209,7 @@
 out:
 	phy->reset_completion = NULL;
 
-<<<<<<< HEAD
-=======
 	up(&hisi_hba->sem);
->>>>>>> 754e0b0e
 	return ret;
 }
 
@@ -1624,10 +1618,7 @@
 	hisi_sas_reset_init_all_devices(hisi_hba);
 	scsi_unblock_requests(shost);
 	clear_bit(HISI_SAS_RESETTING_BIT, &hisi_hba->flags);
-<<<<<<< HEAD
-=======
 	up(&hisi_hba->sem);
->>>>>>> 754e0b0e
 
 	hisi_sas_rescan_topology(hisi_hba, hisi_hba->phy_state);
 }
@@ -1638,13 +1629,9 @@
 	if (!hisi_hba->hw->soft_reset)
 		return -1;
 
-<<<<<<< HEAD
-	if (test_and_set_bit(HISI_SAS_RESETTING_BIT, &hisi_hba->flags))
-=======
 	down(&hisi_hba->sem);
 	if (test_and_set_bit(HISI_SAS_RESETTING_BIT, &hisi_hba->flags)) {
 		up(&hisi_hba->sem);
->>>>>>> 754e0b0e
 		return -1;
 	}
 
