--- conflicted
+++ resolved
@@ -445,10 +445,7 @@
 	tristate "NVIDIA Tegra Superspeed USB 3.0 Device Controller"
 	depends on ARCH_TEGRA || COMPILE_TEST
 	depends on PHY_TEGRA_XUSB
-<<<<<<< HEAD
-=======
 	select USB_ROLE_SWITCH
->>>>>>> a7196caf
 	help
 	 Enables NVIDIA Tegra USB 3.0 device mode controller driver.
 
